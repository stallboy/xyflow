{
  "name": "react-flow-renderer",
<<<<<<< HEAD
  "version": "8.0.0-next.10",
=======
  "version": "8.0.0",
>>>>>>> b9d482de
  "main": "dist/ReactFlow.js",
  "module": "dist/ReactFlow.esm.js",
  "types": "dist/index.d.ts",
  "license": "MIT",
  "repository": {
    "type": "git",
    "url": "https://github.com/wbkd/react-flow.git"
  },
  "scripts": {
    "build": "rollup -c --environment NODE_ENV:production",
    "start": "rollup -w -c",
    "dev": "npm run build && npm start & cd example && npm start",
    "start:dev": "npm run build && cd example && npm start",
    "dev:wait": "start-server-and-test start:dev http-get://localhost:3000",
    "build:dev": "npm install && npm run build && cd example && npm install && npm run build",
    "cy:open": "cypress open",
    "cypress": "npm run dev:wait cy:open",
    "test:chrome": "cypress run --browser chrome --headless",
    "test:firefox": "cypress run --browser firefox",
    "test:all": "npm run test:chrome && npm run test:firefox",
    "test": "npm run dev:wait test:chrome",
    "release": "npm run test && release-it",
    "release:next": "release-it --preRelease=next"
  },
  "dependencies": {
    "@babel/runtime": "^7.12.5",
    "classcat": "^4.1.0",
    "d3-selection": "^2.0.0",
    "d3-zoom": "^2.0.0",
    "easy-peasy": "^4.0.1",
    "fast-deep-equal": "^3.1.3",
    "react-draggable": "^4.4.3"
  },
  "devDependencies": {
    "@babel/core": "^7.12.7",
    "@babel/plugin-transform-runtime": "^7.12.1",
    "@babel/preset-env": "^7.12.7",
    "@babel/preset-react": "^7.12.7",
    "@rollup/plugin-babel": "^5.2.1",
    "@rollup/plugin-commonjs": "^16.0.0",
    "@rollup/plugin-node-resolve": "^10.0.0",
    "@rollup/plugin-replace": "^2.3.4",
    "@svgr/rollup": "^5.5.0",
    "@types/classnames": "^2.2.11",
    "@types/d3": "^6.2.0",
    "@types/react": "^17.0.0",
    "@types/react-dom": "^17.0.0",
    "@types/resize-observer-browser": "^0.1.4",
    "autoprefixer": "^9.8.6",
    "babel-preset-react-app": "^10.0.0",
    "cypress": "^5.6.0",
    "postcss-nested": "^4.2.3",
    "prettier": "2.2.0",
    "prop-types": "^15.7.2",
    "react": "^17.0.1",
    "release-it": "^14.2.1",
    "rollup": "^2.33.3",
    "rollup-plugin-bundle-size": "^1.0.3",
    "rollup-plugin-postcss": "^3.1.8",
    "rollup-plugin-typescript2": "^0.29.0",
    "start-server-and-test": "^1.11.6",
    "typescript": "^4.1.2"
  },
  "peerDependencies": {
    "react": "16 || 17"
  },
  "files": [
    "dist"
  ]
}<|MERGE_RESOLUTION|>--- conflicted
+++ resolved
@@ -1,10 +1,6 @@
 {
   "name": "react-flow-renderer",
-<<<<<<< HEAD
   "version": "8.0.0-next.10",
-=======
-  "version": "8.0.0",
->>>>>>> b9d482de
   "main": "dist/ReactFlow.js",
   "module": "dist/ReactFlow.esm.js",
   "types": "dist/index.d.ts",
