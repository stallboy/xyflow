import { GetState } from 'zustand';

import { clamp } from '../utils';

import {
  ElementId,
  Node,
  Edge,
  Elements,
  Transform,
  XYPosition,
  Rect,
  Box,
  Connection,
  FlowExportObject,
  EdgeChange,
  NodeChange,
  ReactFlowState,
<<<<<<< HEAD
=======
  NodeExtent,
  EdgeMarkerType,
>>>>>>> 11ff5eca
} from '../types';

export const isEdge = (element: Node | Connection | Edge): element is Edge =>
  'id' in element && 'source' in element && 'target' in element;

export const isNode = (element: Node | Connection | Edge): element is Node =>
  'id' in element && !('source' in element) && !('target' in element);

export const getOutgoers = (node: Node, nodes: Node[], edges: Edge[]): Node[] => {
  if (!isNode(node)) {
    return [];
  }

  const outgoerIds = edges.filter((e) => e.source === node.id).map((e) => e.target);
  return nodes.filter((n) => outgoerIds.includes(n.id));
};

export const getIncomers = (node: Node, nodes: Node[], edges: Edge[]): Node[] => {
  if (!isNode(node)) {
    return [];
  }

  const incomersIds = edges.filter((e) => e.target === node.id).map((e) => e.source);
  return nodes.filter((n) => incomersIds.includes(n.id));
};

const getEdgeId = ({ source, sourceHandle, target, targetHandle }: Connection): ElementId =>
  `reactflow__edge-${source}${sourceHandle}-${target}${targetHandle}`;

<<<<<<< HEAD
const connectionExists = (edge: Edge, edges: Edge[]) => {
  return edges.some(
    (e) =>
      edge.source === e.source &&
      edge.target === e.target &&
      (edge.sourceHandle === e.sourceHandle || (!edge.sourceHandle && !e.sourceHandle)) &&
      (edge.targetHandle === e.targetHandle || (!edge.targetHandle && !e.targetHandle))
=======
export const getMarkerId = (marker: EdgeMarkerType | undefined): string => {
  if (typeof marker === 'undefined') {
    return '';
  }

  if (typeof marker === 'string') {
    return marker;
  }

  return Object.keys(marker)
    .sort()
    .map((key: string) => `${key}=${(marker as any)[key]}`)
    .join('&');
};

const connectionExists = (edge: Edge, elements: Elements) => {
  return elements.some(
    (el) =>
      isEdge(el) &&
      el.source === edge.source &&
      el.target === edge.target &&
      (el.sourceHandle === edge.sourceHandle || (!el.sourceHandle && !edge.sourceHandle)) &&
      (el.targetHandle === edge.targetHandle || (!el.targetHandle && !edge.targetHandle))
>>>>>>> 11ff5eca
  );
};

export const addEdge = (edgeParams: Edge | Connection, edges: Edge[]): Edge[] => {
  if (!edgeParams.source || !edgeParams.target) {
    console.warn("Can't create edge. An edge needs a source and a target.");
    return edges;
  }

  let edge: Edge;
  if (isEdge(edgeParams)) {
    edge = { ...edgeParams };
  } else {
    edge = {
      ...edgeParams,
      id: getEdgeId(edgeParams),
    } as Edge;
  }

  if (connectionExists(edge, edges)) {
    return edges;
  }

  return edges.concat(edge);
};

export const updateEdge = (oldEdge: Edge, newConnection: Connection, elements: Elements): Elements => {
  if (!newConnection.source || !newConnection.target) {
    console.warn("Can't create new edge. An edge needs a source and a target.");
    return elements;
  }

  const foundEdge = elements.find((e) => isEdge(e) && e.id === oldEdge.id) as Edge;

  if (!foundEdge) {
    console.warn(`The old edge with id=${oldEdge.id} does not exist.`);
    return elements;
  }

  // Remove old edge and create the new edge with parameters of old edge.
  const edge = {
    ...oldEdge,
    id: getEdgeId(newConnection),
    source: newConnection.source,
    target: newConnection.target,
    sourceHandle: newConnection.sourceHandle,
    targetHandle: newConnection.targetHandle,
  } as Edge;

  return elements.filter((e) => e.id !== oldEdge.id).concat(edge);
};

export const pointToRendererPoint = (
  { x, y }: XYPosition,
  [tx, ty, tScale]: Transform,
  snapToGrid: boolean,
  [snapX, snapY]: [number, number]
): XYPosition => {
  const position: XYPosition = {
    x: (x - tx) / tScale,
    y: (y - ty) / tScale,
  };

  if (snapToGrid) {
    return {
      x: snapX * Math.round(position.x / snapX),
      y: snapY * Math.round(position.y / snapY),
    };
  }

  return position;
};

export const onLoadProject = (getState: GetState<ReactFlowState>) => {
  return (position: XYPosition): XYPosition => {
    const { transform, snapToGrid, snapGrid } = getState();

    return pointToRendererPoint(position, transform, snapToGrid, snapGrid);
  };
};

const getBoundsOfBoxes = (box1: Box, box2: Box): Box => ({
  x: Math.min(box1.x, box2.x),
  y: Math.min(box1.y, box2.y),
  x2: Math.max(box1.x2, box2.x2),
  y2: Math.max(box1.y2, box2.y2),
});

export const rectToBox = ({ x, y, width, height }: Rect): Box => ({
  x,
  y,
  x2: x + width,
  y2: y + height,
});

export const boxToRect = ({ x, y, x2, y2 }: Box): Rect => ({
  x,
  y,
  width: x2 - x,
  height: y2 - y,
});

export const getBoundsofRects = (rect1: Rect, rect2: Rect): Rect =>
  boxToRect(getBoundsOfBoxes(rectToBox(rect1), rectToBox(rect2)));

export const getRectOfNodes = (nodes: Node[]): Rect => {
  const box = nodes.reduce(
    (currBox, { position, width, height }) =>
      getBoundsOfBoxes(currBox, rectToBox({ ...position, width: width || 0, height: height || 0 })),
    { x: Infinity, y: Infinity, x2: -Infinity, y2: -Infinity }
  );

  return boxToRect(box);
};

export const graphPosToZoomedPos = ({ x, y }: XYPosition, [tx, ty, tScale]: Transform): XYPosition => ({
  x: x * tScale + tx,
  y: y * tScale + ty,
});

export const getNodesInside = (
  nodes: Node[],
  rect: Rect,
  [tx, ty, tScale]: Transform = [0, 0, 1],
  partially: boolean = false,
  // set excludeNonSelectableNodes if you want to pay attention to the nodes "selectable" attribute
  excludeNonSelectableNodes: boolean = false
): Node[] => {
  const rBox = rectToBox({
    x: (rect.x - tx) / tScale,
    y: (rect.y - ty) / tScale,
    width: rect.width / tScale,
    height: rect.height / tScale,
  });

  return nodes.filter(({ selectable = true, position, width, height, isDragging }) => {
    if (excludeNonSelectableNodes && !selectable) {
      return false;
    }

    const nBox = rectToBox({ ...position, width: width || 0, height: height || 0 });
    const xOverlap = Math.max(0, Math.min(rBox.x2, nBox.x2) - Math.max(rBox.x, nBox.x));
    const yOverlap = Math.max(0, Math.min(rBox.y2, nBox.y2) - Math.max(rBox.y, nBox.y));
    const overlappingArea = Math.ceil(xOverlap * yOverlap);

    if (
      typeof width === 'undefined' ||
      typeof height === 'undefined' ||
      width === null ||
      height === null ||
      isDragging
    ) {
      // nodes are initialized with width and height = null
      return true;
    }

    if (partially) {
      return overlappingArea > 0;
    }

    const area = (width || 0) * (height || 0);

    return overlappingArea >= area;
  });
};

export const getConnectedEdges = (nodes: Node[], edges: Edge[]): Edge[] => {
  const nodeIds = nodes.map((node) => node.id);

  return edges.filter((edge) => nodeIds.includes(edge.source) || nodeIds.includes(edge.target));
};

export const onLoadGetNodes = (getState: GetState<ReactFlowState>) => {
  return (): Node[] => {
    const { nodes = [] } = getState();

    return nodes.map((n) => ({ ...n }));
  };
};

export const onLoadGetEdges = (getState: GetState<ReactFlowState>) => {
  return (): Edge[] => {
    const { edges = [] } = getState();

    return edges.map((e) => ({ ...e }));
  };
};

export const onLoadToObject = (getState: GetState<ReactFlowState>) => {
  return (): FlowExportObject => {
    const { nodes = [], edges = [], transform } = getState();

    return {
      nodes: nodes.map((n) => ({ ...n })),
      edges: edges.map((e) => ({ ...e })),
      position: [transform[0], transform[1]],
      zoom: transform[2],
    };
  };
};

export const getTransformForBounds = (
  bounds: Rect,
  width: number,
  height: number,
  minZoom: number,
  maxZoom: number,
  padding: number = 0.1
): Transform => {
  const xZoom = width / (bounds.width * (1 + padding));
  const yZoom = height / (bounds.height * (1 + padding));
  const zoom = Math.min(xZoom, yZoom);
  const clampedZoom = clamp(zoom, minZoom, maxZoom);
  const boundsCenterX = bounds.x + bounds.width / 2;
  const boundsCenterY = bounds.y + bounds.height / 2;
  const x = width / 2 - boundsCenterX * clampedZoom;
  const y = height / 2 - boundsCenterY * clampedZoom;

  return [x, y, clampedZoom];
};

function applyChanges(changes: NodeChange[] | EdgeChange[], elements: any[]): any[] {
  const initElements: any[] = [];

  return elements.reduce((res: any[], item: any) => {
    const currentChange = changes.find((c) => c.id === item.id);

    if (currentChange) {
      switch (currentChange.type) {
        case 'dimensions': {
          res.push({ ...item, ...currentChange.dimensions, handleBounds: currentChange.handleBounds });
          return res;
        }
        case 'select': {
          res.push({ ...item, isSelected: currentChange.isSelected });
          return res;
        }
        case 'position': {
          const updateItem = { ...item };

          if (typeof currentChange.position !== 'undefined') {
            updateItem.position = currentChange.position;
          }

          if (typeof currentChange.isDragging !== 'undefined') {
            updateItem.isDragging = currentChange.isDragging;
          }

          res.push(updateItem);
          return res;
        }
        case 'remove': {
          return res;
        }
      }
    }

    res.push(item);
    return res;
  }, initElements);
}

export function applyNodeChanges(changes: NodeChange[], nodes: Node[]): Node[] {
  return applyChanges(changes, nodes) as Node[];
}

export function applyEdgeChanges(changes: EdgeChange[], edges: Edge[]): Edge[] {
  return applyChanges(changes, edges) as Edge[];
}<|MERGE_RESOLUTION|>--- conflicted
+++ resolved
@@ -16,11 +16,7 @@
   EdgeChange,
   NodeChange,
   ReactFlowState,
-<<<<<<< HEAD
-=======
-  NodeExtent,
   EdgeMarkerType,
->>>>>>> 11ff5eca
 } from '../types';
 
 export const isEdge = (element: Node | Connection | Edge): element is Edge =>
@@ -50,15 +46,6 @@
 const getEdgeId = ({ source, sourceHandle, target, targetHandle }: Connection): ElementId =>
   `reactflow__edge-${source}${sourceHandle}-${target}${targetHandle}`;
 
-<<<<<<< HEAD
-const connectionExists = (edge: Edge, edges: Edge[]) => {
-  return edges.some(
-    (e) =>
-      edge.source === e.source &&
-      edge.target === e.target &&
-      (edge.sourceHandle === e.sourceHandle || (!edge.sourceHandle && !e.sourceHandle)) &&
-      (edge.targetHandle === e.targetHandle || (!edge.targetHandle && !e.targetHandle))
-=======
 export const getMarkerId = (marker: EdgeMarkerType | undefined): string => {
   if (typeof marker === 'undefined') {
     return '';
@@ -82,7 +69,6 @@
       el.target === edge.target &&
       (el.sourceHandle === edge.sourceHandle || (!el.sourceHandle && !edge.sourceHandle)) &&
       (el.targetHandle === edge.targetHandle || (!el.targetHandle && !edge.targetHandle))
->>>>>>> 11ff5eca
   );
 };
 
