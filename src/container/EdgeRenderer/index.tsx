--- conflicted
+++ resolved
@@ -158,7 +158,6 @@
       targetPosition
     );
 
-<<<<<<< HEAD
     return (
       <EdgeComponent
         key={edge.id}
@@ -176,11 +175,12 @@
         labelBgPadding={edge.labelBgPadding}
         labelBgBorderRadius={edge.labelBgBorderRadius}
         style={edge.style}
-        arrowHeadType={edge.arrowHeadType}
         source={edge.source}
         target={edge.target}
         sourceHandleId={sourceHandleId}
         targetHandleId={targetHandleId}
+        markerEnd={edge.markerEnd}
+        markerStart={edge.markerStart}
         sourceX={sourceX}
         sourceY={sourceY}
         targetX={targetX}
@@ -218,52 +218,6 @@
   connectionMode: s.connectionMode,
   nodes: s.nodes,
 });
-=======
-  return (
-    <EdgeComponent
-      key={edge.id}
-      id={edge.id}
-      className={edge.className}
-      type={edge.type}
-      data={edge.data}
-      onClick={props.onElementClick}
-      selected={isSelected}
-      animated={edge.animated}
-      label={edge.label}
-      labelStyle={edge.labelStyle}
-      labelShowBg={edge.labelShowBg}
-      labelBgStyle={edge.labelBgStyle}
-      labelBgPadding={edge.labelBgPadding}
-      labelBgBorderRadius={edge.labelBgBorderRadius}
-      style={edge.style}
-      markerEnd={edge.markerEnd}
-      markerStart={edge.markerStart}
-      source={edge.source}
-      target={edge.target}
-      sourceHandleId={sourceHandleId}
-      targetHandleId={targetHandleId}
-      sourceX={sourceX}
-      sourceY={sourceY}
-      targetX={targetX}
-      targetY={targetY}
-      sourcePosition={sourcePosition}
-      targetPosition={targetPosition}
-      elementsSelectable={elementsSelectable}
-      isHidden={edge.isHidden}
-      onConnectEdge={onConnectEdge}
-      handleEdgeUpdate={typeof props.onEdgeUpdate !== 'undefined'}
-      onContextMenu={props.onEdgeContextMenu}
-      onMouseEnter={props.onEdgeMouseEnter}
-      onMouseMove={props.onEdgeMouseMove}
-      onMouseLeave={props.onEdgeMouseLeave}
-      edgeUpdaterRadius={props.edgeUpdaterRadius}
-      onEdgeDoubleClick={props.onEdgeDoubleClick}
-      onEdgeUpdateStart={props.onEdgeUpdateStart}
-      onEdgeUpdateEnd={props.onEdgeUpdateEnd}
-    />
-  );
-};
->>>>>>> 11ff5eca
 
 const EdgeRenderer = (props: EdgeRendererProps) => {
   const {
@@ -317,24 +271,12 @@
     return null;
   }
 
-<<<<<<< HEAD
-  const { connectionLineType, arrowHeadColor, connectionLineStyle, connectionLineComponent } = props;
-=======
-  const {
-    connectionLineType,
-    defaultMarkerColor,
-    connectionLineStyle,
-    connectionLineComponent,
-    onlyRenderVisibleElements,
-  } = props;
-  const transformStyle = `translate(${transform[0]},${transform[1]}) scale(${transform[2]})`;
->>>>>>> 11ff5eca
+  const { connectionLineType, defaultMarkerColor, connectionLineStyle, connectionLineComponent } = props;
   const renderConnectionLine = connectionNodeId && connectionHandleType;
 
   return (
     <svg width={width} height={height} className="react-flow__edges">
-<<<<<<< HEAD
-      <MarkerDefinitions color={arrowHeadColor} />
+      <MarkerDefinitions defaultColor={defaultMarkerColor} />
       <g transform={`translate(${transform[0]},${transform[1]}) scale(${transform[2]})`}>
         {edges.map((edge: Edge) => {
           const { sourceNode, targetNode } = getSourceTargetNodes(edge, nodes);
@@ -353,7 +295,6 @@
               targetNodeY={targetNode?.position.y}
               targetNodeHandleBounds={targetNode?.handleBounds}
               elementsSelectable={elementsSelectable}
-              markerEndId={props.markerEndId}
               onEdgeContextMenu={props.onEdgeContextMenu}
               onEdgeMouseEnter={props.onEdgeMouseEnter}
               onEdgeMouseMove={props.onEdgeMouseMove}
@@ -368,24 +309,6 @@
             />
           );
         })}
-=======
-      <MarkerDefinitions defaultColor={defaultMarkerColor} />
-      <g transform={transformStyle}>
-        {edges.map((edge: Edge) => (
-          <Edge
-            key={edge.id}
-            edge={edge}
-            props={props}
-            nodes={nodes}
-            selectedElements={selectedElements}
-            elementsSelectable={elementsSelectable}
-            transform={transform}
-            width={width}
-            height={height}
-            onlyRenderVisibleElements={onlyRenderVisibleElements}
-          />
-        ))}
->>>>>>> 11ff5eca
         {renderConnectionLine && (
           <ConnectionLine
             connectionNodeId={connectionNodeId!}
