import React, { memo, ComponentType, useCallback, useState, useMemo } from 'react';
import cc from 'classcat';
import shallow from 'zustand/shallow';

import { useStore, useStoreApi } from '../../store';
import { Edge, EdgeProps, WrapEdgeProps, ReactFlowState, Connection } from '../../types';
import { onMouseDown } from '../../components/Handle/handler';
import { EdgeAnchor } from './EdgeAnchor';
import { getMarkerId } from '../../utils/graph';

const selector = (s: ReactFlowState) => ({
  addSelectedEdges: s.addSelectedEdges,
  connectionMode: s.connectionMode,
});

export default (EdgeComponent: ComponentType<EdgeProps>) => {
  const EdgeWrapper = ({
    id,
    className,
    type,
    data,
    onClick,
    onEdgeDoubleClick,
    selected,
    animated,
    label,
    labelStyle,
    labelShowBg,
    labelBgStyle,
    labelBgPadding,
    labelBgBorderRadius,
    style,
    source,
    target,
    sourceX,
    sourceY,
    targetX,
    targetY,
    sourcePosition,
    targetPosition,
    elementsSelectable,
    hidden,
    sourceHandleId,
    targetHandleId,
    onContextMenu,
    onMouseEnter,
    onMouseMove,
    onMouseLeave,
    edgeUpdaterRadius,
    onEdgeUpdate,
    onEdgeUpdateStart,
    onEdgeUpdateEnd,
    markerEnd,
    markerStart,
  }: WrapEdgeProps): JSX.Element | null => {
    const store = useStoreApi();
    const { addSelectedEdges, connectionMode } = useStore(selector, shallow);

    const [updating, setUpdating] = useState<boolean>(false);

    const inactive = !elementsSelectable && !onClick;
    const handleEdgeUpdate = typeof onEdgeUpdate !== 'undefined';
    const edgeClasses = cc([
      'react-flow__edge',
      `react-flow__edge-${type}`,
      className,
      { selected, animated, inactive, updating },
    ]);

    const edgeElement = useMemo<Edge>(() => {
      const el: Edge = {
        id,
        source,
        target,
        type,
      };

      if (sourceHandleId) {
        el.sourceHandle = sourceHandleId;
      }

      if (targetHandleId) {
        el.targetHandle = targetHandleId;
      }

      if (typeof data !== 'undefined') {
        el.data = data;
      }

      return el;
    }, [id, source, target, type, sourceHandleId, targetHandleId, data]);

    const onEdgeClick = useCallback(
      (event: React.MouseEvent<SVGGElement, MouseEvent>): void => {
        if (elementsSelectable) {
          store.setState({ nodesSelectionActive: false });
          addSelectedEdges([edgeElement.id]);
        }

        onClick?.(event, edgeElement);
      },
      [elementsSelectable, edgeElement, onClick]
    );

    const onEdgeDoubleClickHandler = useCallback(
      (event: React.MouseEvent<SVGGElement, MouseEvent>) => {
        onEdgeDoubleClick?.(event, edgeElement);
      },
      [edgeElement, onEdgeDoubleClick]
    );

    const onEdgeContextMenu = useCallback(
      (event: React.MouseEvent<SVGGElement, MouseEvent>): void => {
        onContextMenu?.(event, edgeElement);
      },
      [edgeElement, onContextMenu]
    );

    const onEdgeMouseEnter = useCallback(
      (event: React.MouseEvent<SVGGElement, MouseEvent>): void => {
        onMouseEnter?.(event, edgeElement);
      },
      [edgeElement, onContextMenu]
    );

    const onEdgeMouseMove = useCallback(
      (event: React.MouseEvent<SVGGElement, MouseEvent>): void => {
        onMouseMove?.(event, edgeElement);
      },
      [edgeElement, onContextMenu]
    );

    const onEdgeMouseLeave = useCallback(
      (event: React.MouseEvent<SVGGElement, MouseEvent>): void => {
        onMouseLeave?.(event, edgeElement);
      },
      [edgeElement, onContextMenu]
    );

    const handleEdgeUpdater = useCallback(
      (event: React.MouseEvent<SVGGElement, MouseEvent>, isSourceHandle: boolean) => {
        const nodeId = isSourceHandle ? target : source;
        const handleId = isSourceHandle ? targetHandleId : sourceHandleId;
        const handleType = isSourceHandle ? 'target' : 'source'
        const isValidConnection = () => true;
        const isTarget = isSourceHandle;

        onEdgeUpdateStart?.(event, edgeElement, handleType);

        const _onEdgeUpdate = onEdgeUpdateEnd
          ? (evt: MouseEvent): void => onEdgeUpdateEnd(evt, edgeElement, handleType)
          : undefined;

        const onConnectEdge = (connection: Connection) => {
          const { edges } = store.getState();
          const edge = edges.find((e) => e.id === id);

          if (edge && onEdgeUpdate) {
            onEdgeUpdate(edge, connection);
          }
        };

        onMouseDown(
          event,
          handleId,
          nodeId,
          store.setState,
          onConnectEdge,
          isTarget,
          isValidConnection,
          connectionMode,
<<<<<<< HEAD
          handleType,
          _onEdgeUpdate
=======
          isSourceHandle ? 'target' : 'source',
          _onEdgeUpdate,
          store.getState
>>>>>>> 2aeac16b
        );
      },
      [id, source, target, type, sourceHandleId, targetHandleId, edgeElement, onEdgeUpdate]
    );

    const onEdgeUpdaterSourceMouseDown = useCallback(
      (event: React.MouseEvent<SVGGElement, MouseEvent>): void => {
        handleEdgeUpdater(event, true);
      },
      [id, source, sourceHandleId, handleEdgeUpdater]
    );

    const onEdgeUpdaterTargetMouseDown = useCallback(
      (event: React.MouseEvent<SVGGElement, MouseEvent>): void => {
        handleEdgeUpdater(event, false);
      },
      [id, target, targetHandleId, handleEdgeUpdater]
    );

    const onEdgeUpdaterMouseEnter = useCallback(() => setUpdating(true), [setUpdating]);
    const onEdgeUpdaterMouseOut = useCallback(() => setUpdating(false), [setUpdating]);
    const markerStartUrl = useMemo(() => `url(#${getMarkerId(markerStart)})`, [markerStart]);
    const markerEndUrl = useMemo(() => `url(#${getMarkerId(markerEnd)})`, [markerEnd]);

    if (hidden) {
      return null;
    }

    return (
      <g
        className={edgeClasses}
        onClick={onEdgeClick}
        onDoubleClick={onEdgeDoubleClickHandler}
        onContextMenu={onEdgeContextMenu}
        onMouseEnter={onEdgeMouseEnter}
        onMouseMove={onEdgeMouseMove}
        onMouseLeave={onEdgeMouseLeave}
      >
        <EdgeComponent
          id={id}
          source={source}
          target={target}
          selected={selected}
          animated={animated}
          label={label}
          labelStyle={labelStyle}
          labelShowBg={labelShowBg}
          labelBgStyle={labelBgStyle}
          labelBgPadding={labelBgPadding}
          labelBgBorderRadius={labelBgBorderRadius}
          data={data}
          style={style}
          sourceX={sourceX}
          sourceY={sourceY}
          targetX={targetX}
          targetY={targetY}
          sourcePosition={sourcePosition}
          targetPosition={targetPosition}
          sourceHandleId={sourceHandleId}
          targetHandleId={targetHandleId}
          markerStart={markerStartUrl}
          markerEnd={markerEndUrl}
        />
        {handleEdgeUpdate && (
          <g
            onMouseDown={onEdgeUpdaterSourceMouseDown}
            onMouseEnter={onEdgeUpdaterMouseEnter}
            onMouseOut={onEdgeUpdaterMouseOut}
          >
            <EdgeAnchor position={sourcePosition} centerX={sourceX} centerY={sourceY} radius={edgeUpdaterRadius} />
          </g>
        )}
        {handleEdgeUpdate && (
          <g
            onMouseDown={onEdgeUpdaterTargetMouseDown}
            onMouseEnter={onEdgeUpdaterMouseEnter}
            onMouseOut={onEdgeUpdaterMouseOut}
          >
            <EdgeAnchor position={targetPosition} centerX={targetX} centerY={targetY} radius={edgeUpdaterRadius} />
          </g>
        )}
      </g>
    );
  };

  EdgeWrapper.displayName = 'EdgeWrapper';

  return memo(EdgeWrapper);
};<|MERGE_RESOLUTION|>--- conflicted
+++ resolved
@@ -169,14 +169,9 @@
           isTarget,
           isValidConnection,
           connectionMode,
-<<<<<<< HEAD
           handleType,
           _onEdgeUpdate
-=======
-          isSourceHandle ? 'target' : 'source',
-          _onEdgeUpdate,
           store.getState
->>>>>>> 2aeac16b
         );
       },
       [id, source, target, type, sourceHandleId, targetHandleId, edgeElement, onEdgeUpdate]
