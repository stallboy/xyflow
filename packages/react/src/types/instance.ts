/* eslint-disable @typescript-eslint/no-explicit-any */
/* eslint-disable @typescript-eslint/no-namespace */
import type { Rect, Viewport } from '@xyflow/system';
import type { Node, Edge, ViewportHelperFunctions } from '.';

export type ReactFlowJsonObject<NodeType extends Node = Node, EdgeType extends Edge = Edge> = {
  nodes: NodeType[];
  edges: EdgeType[];
  viewport: Viewport;
};

export type DeleteElementsOptions = {
  nodes?: (Node | { id: Node['id'] })[];
  edges?: (Edge | { id: Edge['id'] })[];
};

export namespace Instance {
  export type GetNodes<NodeType extends Node = Node> = () => NodeType[];
  export type SetNodes<NodeType extends Node = Node> = (
    payload: NodeType[] | ((nodes: NodeType[]) => NodeType[])
  ) => void;
  export type AddNodes<NodeType extends Node = Node> = (payload: NodeType[] | NodeType) => void;
  export type GetNode<NodeType extends Node = Node> = (id: string) => NodeType | undefined;
  export type GetEdges<EdgeType extends Edge = Edge> = () => EdgeType[];
  export type SetEdges<EdgeType extends Edge = Edge> = (
    payload: EdgeType[] | ((edges: EdgeType[]) => EdgeType[])
  ) => void;
  export type GetEdge<EdgeType extends Edge = Edge> = (id: string) => EdgeType | undefined;
  export type AddEdges<EdgeType extends Edge = Edge> = (payload: EdgeType[] | EdgeType) => void;
  export type ToObject<NodeType extends Node = Node, EdgeType extends Edge = Edge> = () => ReactFlowJsonObject<
    NodeType,
    EdgeType
  >;
  export type DeleteElements = ({ nodes, edges }: DeleteElementsOptions) => {
    deletedNodes: Node[];
    deletedEdges: Edge[];
  };
  export type GetIntersectingNodes<NodeType extends Node = Node> = (
    node: NodeType | { id: Node['id'] } | Rect,
    partially?: boolean,
    nodes?: NodeType[]
  ) => NodeType[];
  export type IsNodeIntersecting<NodeType extends Node = Node> = (
    node: NodeType | { id: Node['id'] } | Rect,
    area: Rect,
    partially?: boolean
  ) => boolean;
  export type getConnectedEdges = (id: string | (Node | { id: Node['id'] })[]) => Edge[];
  export type getIncomers = (node: string | Node | { id: Node['id'] }) => Node[];
  export type getOutgoers = (node: string | Node | { id: Node['id'] }) => Node[];

  export type UpdateNode = (
    id: string,
    dataUpdate: Partial<Node> | ((node: Node) => Partial<Node>),
    options?: { replace: boolean }
  ) => void;
  export type UpdateNodeData = (
    id: string,
    dataUpdate: object | ((node: Node) => object),
    options?: { replace: boolean }
  ) => void;
}

export type ReactFlowInstance<NodeType extends Node = Node, EdgeType extends Edge = Edge> = {
  getNodes: Instance.GetNodes<NodeType>;
  setNodes: Instance.SetNodes<NodeType>;
  addNodes: Instance.AddNodes<NodeType>;
  getNode: Instance.GetNode<NodeType>;
  getEdges: Instance.GetEdges<EdgeType>;
  setEdges: Instance.SetEdges<EdgeType>;
  addEdges: Instance.AddEdges<EdgeType>;
  getEdge: Instance.GetEdge<EdgeType>;
  toObject: Instance.ToObject<NodeType, EdgeType>;
  deleteElements: Instance.DeleteElements;
<<<<<<< HEAD
  getIntersectingNodes: Instance.GetIntersectingNodes<NodeType>;
  isNodeIntersecting: Instance.IsNodeIntersecting<NodeType>;
=======
  getIntersectingNodes: Instance.GetIntersectingNodes<NodeData>;
  isNodeIntersecting: Instance.IsNodeIntersecting<NodeData>;
  updateNode: Instance.UpdateNode;
  updateNodeData: Instance.UpdateNodeData;
>>>>>>> 66b5c95a
  viewportInitialized: boolean;
} & Omit<ViewportHelperFunctions, 'initialized'>;<|MERGE_RESOLUTION|>--- conflicted
+++ resolved
@@ -49,14 +49,14 @@
   export type getIncomers = (node: string | Node | { id: Node['id'] }) => Node[];
   export type getOutgoers = (node: string | Node | { id: Node['id'] }) => Node[];
 
-  export type UpdateNode = (
+  export type UpdateNode<NodeType extends Node = Node> = (
     id: string,
-    dataUpdate: Partial<Node> | ((node: Node) => Partial<Node>),
+    dataUpdate: Partial<NodeType> | ((node: NodeType) => Partial<NodeType>),
     options?: { replace: boolean }
   ) => void;
-  export type UpdateNodeData = (
+  export type UpdateNodeData<NodeType extends Node = Node> = (
     id: string,
-    dataUpdate: object | ((node: Node) => object),
+    dataUpdate: object | ((node: NodeType) => object),
     options?: { replace: boolean }
   ) => void;
 }
@@ -72,14 +72,9 @@
   getEdge: Instance.GetEdge<EdgeType>;
   toObject: Instance.ToObject<NodeType, EdgeType>;
   deleteElements: Instance.DeleteElements;
-<<<<<<< HEAD
   getIntersectingNodes: Instance.GetIntersectingNodes<NodeType>;
   isNodeIntersecting: Instance.IsNodeIntersecting<NodeType>;
-=======
-  getIntersectingNodes: Instance.GetIntersectingNodes<NodeData>;
-  isNodeIntersecting: Instance.IsNodeIntersecting<NodeData>;
-  updateNode: Instance.UpdateNode;
-  updateNodeData: Instance.UpdateNodeData;
->>>>>>> 66b5c95a
+  updateNode: Instance.UpdateNode<NodeType>;
+  updateNodeData: Instance.UpdateNodeData<NodeType>;
   viewportInitialized: boolean;
 } & Omit<ViewportHelperFunctions, 'initialized'>;